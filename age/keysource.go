package age

import (
	"bytes"
	"fmt"
	"io"
	"os"
	"path/filepath"
	"strings"

	"filippo.io/age"
	"filippo.io/age/armor"
	"github.com/sirupsen/logrus"
	"go.mozilla.org/sops/v3/logging"
)

var log *logrus.Logger

func init() {
	log = logging.NewLogger("AGE")
}

<<<<<<< HEAD
const privateKeySizeLimit = 1 << 24 // 16 MiB
const SopsAgeKeyEnv = "SOPS_AGE_KEY"
const SopsAgeKeyFileEnv = "SOPS_AGE_KEY_FILE"

=======
>>>>>>> e5f3992f
// MasterKey is an age key used to encrypt and decrypt sops' data key.
type MasterKey struct {
	Identity     string // a Bech32-encoded private key
	Recipient    string // a Bech32-encoded public key
	EncryptedKey string // a sops data key encrypted with age

	parsedRecipient *age.X25519Recipient // a parsed age public key
}

// Encrypt takes a sops data key, encrypts it with age and stores the result in the EncryptedKey field.
func (key *MasterKey) Encrypt(datakey []byte) error {
	buffer := &bytes.Buffer{}

	if key.parsedRecipient == nil {
		parsedRecipient, err := parseRecipient(key.Recipient)

		if err != nil {
			log.WithField("recipient", key.parsedRecipient).Error("Encryption failed")
			return err
		}

		key.parsedRecipient = parsedRecipient
	}

	aw := armor.NewWriter(buffer)
	w, err := age.Encrypt(aw, key.parsedRecipient)
	if err != nil {
		return fmt.Errorf("failed to open file for encrypting sops data key with age: %w", err)
	}

	if _, err := w.Write(datakey); err != nil {
		log.WithField("recipient", key.parsedRecipient).Error("Encryption failed")
		return fmt.Errorf("failed to encrypt sops data key with age: %w", err)
	}

	if err := w.Close(); err != nil {
		log.WithField("recipient", key.parsedRecipient).Error("Encryption failed")
		return fmt.Errorf("failed to close file for encrypting sops data key with age: %w", err)
	}

	if err := aw.Close(); err != nil {
		log.WithField("recipient", key.parsedRecipient).Error("Encryption failed")
		return fmt.Errorf("failed to close armored writer: %w", err)
	}

	key.EncryptedKey = buffer.String()

	log.WithField("recipient", key.parsedRecipient).Info("Encryption succeeded")

	return nil
}

// EncryptIfNeeded encrypts the provided sops' data key and encrypts it if it hasn't been encrypted yet.
func (key *MasterKey) EncryptIfNeeded(datakey []byte) error {
	if key.EncryptedKey == "" {
		return key.Encrypt(datakey)
	}

	return nil
}

// EncryptedDataKey returns the encrypted data key this master key holds.
func (key *MasterKey) EncryptedDataKey() []byte {
	return []byte(key.EncryptedKey)
}

// SetEncryptedDataKey sets the encrypted data key for this master key.
func (key *MasterKey) SetEncryptedDataKey(enc []byte) {
	key.EncryptedKey = string(enc)
}

// Decrypt decrypts the EncryptedKey field with the age identity and returns the result.
func (key *MasterKey) Decrypt() ([]byte, error) {
	var ageKeyReader io.Reader
	var ageKeyReaderName string

	if ageKeyReader == nil {
		ageKey, ok := os.LookupEnv(SopsAgeKeyEnv)
		if ok {
			ageKeyReader = strings.NewReader(ageKey)
			ageKeyReaderName = "environment variable"
		}
	}

	if ageKeyReader == nil {
		ageKeyFilePath, ok := os.LookupEnv(SopsAgeKeyFileEnv)
		if ok {
			ageKeyFile, err := os.Open(ageKeyFilePath)
			if err != nil {
				return nil, fmt.Errorf("failed to open file: %w", err)
			}
			defer ageKeyFile.Close()
			ageKeyReader = ageKeyFile
			ageKeyReaderName = ageKeyFilePath
		}
	}

	if ageKeyReader == nil {
		userConfigDir, err := os.UserConfigDir()
		if err != nil {
			return nil, fmt.Errorf("user config directory could not be determined: %w", err)
		}
		ageKeyFilePath := filepath.Join(userConfigDir, "sops", "age", "keys.txt")
		ageKeyFile, err := os.Open(ageKeyFilePath)
		if err != nil {
			return nil, fmt.Errorf("failed to open file: %w", err)
		}
		defer ageKeyFile.Close()
		ageKeyReader = ageKeyFile
		ageKeyReaderName = ageKeyFilePath
	}

	identities, err := age.ParseIdentities(ageKeyReader)

	if err != nil {
		return nil, err
	}

	src := bytes.NewReader([]byte(key.EncryptedKey))
	ar := armor.NewReader(src)
	r, err := age.Decrypt(ar, identities...)

	if err != nil {
		return nil, fmt.Errorf("no age identity found in %q that could decrypt the data", ageKeyReaderName)
	}

	var b bytes.Buffer
	if _, err := io.Copy(&b, r); err != nil {
		return nil, fmt.Errorf("failed to copy decrypted data into bytes.Buffer: %w", err)
	}

	return b.Bytes(), nil
}

// NeedsRotation returns whether the data key needs to be rotated or not.
func (key *MasterKey) NeedsRotation() bool {
	return false
}

// ToString converts the key to a string representation.
func (key *MasterKey) ToString() string {
	return key.Recipient
}

// ToMap converts the MasterKey to a map for serialization purposes.
func (key *MasterKey) ToMap() map[string]interface{} {
	return map[string]interface{}{"recipient": key.Recipient, "enc": key.EncryptedKey}
}

// MasterKeysFromRecipients takes a comma-separated list of Bech32-encoded public keys and returns a
// slice of new MasterKeys.
func MasterKeysFromRecipients(commaSeparatedRecipients string) ([]*MasterKey, error) {
	if commaSeparatedRecipients == "" {
		// otherwise Split returns [""] and MasterKeyFromRecipient is unhappy
		return make([]*MasterKey, 0), nil
	}
	recipients := strings.Split(commaSeparatedRecipients, ",")

	var keys []*MasterKey

	for _, recipient := range recipients {
		key, err := MasterKeyFromRecipient(recipient)

		if err != nil {
			return nil, err
		}

		keys = append(keys, key)
	}

	return keys, nil
}

// MasterKeyFromRecipient takes a Bech32-encoded public key and returns a new MasterKey.
func MasterKeyFromRecipient(recipient string) (*MasterKey, error) {
	recipient = strings.TrimSpace(recipient)
	parsedRecipient, err := parseRecipient(recipient)

	if err != nil {
		return nil, err
	}

	return &MasterKey{
		Recipient:       recipient,
		parsedRecipient: parsedRecipient,
	}, nil
}

// parseRecipient attempts to parse a string containing an encoded age public key
func parseRecipient(recipient string) (*age.X25519Recipient, error) {
	parsedRecipient, err := age.ParseX25519Recipient(recipient)

	if err != nil {
		return nil, fmt.Errorf("failed to parse input as Bech32-encoded age public key: %w", err)
	}

	return parsedRecipient, nil
}<|MERGE_RESOLUTION|>--- conflicted
+++ resolved
@@ -20,13 +20,9 @@
 	log = logging.NewLogger("AGE")
 }
 
-<<<<<<< HEAD
-const privateKeySizeLimit = 1 << 24 // 16 MiB
 const SopsAgeKeyEnv = "SOPS_AGE_KEY"
 const SopsAgeKeyFileEnv = "SOPS_AGE_KEY_FILE"
 
-=======
->>>>>>> e5f3992f
 // MasterKey is an age key used to encrypt and decrypt sops' data key.
 type MasterKey struct {
 	Identity     string // a Bech32-encoded private key
