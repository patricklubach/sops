extern crate tempdir;
extern crate serde;
extern crate serde_json;
extern crate serde_yaml;
#[macro_use]
extern crate lazy_static;
#[macro_use]
extern crate serde_derive;

#[cfg(test)]
mod tests {
    extern crate serde;
    extern crate serde_json;
    extern crate serde_yaml;

    use std::fs::File;
    use std::io::{Write, Read};
    use tempdir::TempDir;
    use std::process::Command;
    use serde_yaml::Value;
    const SOPS_BINARY_PATH: &'static str = "./sops";

    macro_rules! assert_encrypted {
        ($object:expr, $key:expr) => {
            assert!($object.get(&$key).is_some());
            match *$object.get(&$key).unwrap() {
                Value::String(ref s) => {
                   assert!(s.starts_with("ENC["), "Value is not encrypted");
                }
                _ => panic!("Value under key was not a string"),
            }
        }
    }

    lazy_static! {
        static ref TMP_DIR: TempDir = TempDir::new("sops-functional-tests")
            .expect("Unable to create temporary directory");
    }

    fn prepare_temp_file(name: &str, contents: &[u8]) -> String {
        let file_path = TMP_DIR.path().join(name);
        let mut tmp_file = File::create(file_path.clone()).expect("Unable to create temporary file");
        tmp_file.write_all(&contents)
            .expect("Error writing to temporary file");
        file_path.to_string_lossy().into_owned()
    }

    #[test]
    fn encrypt_json_file() {
        let file_path = prepare_temp_file("test_encrypt.json",
                                          b"{
    \"foo\": 2,
    \"bar\": \"baz\"
}");
        let output = Command::new(SOPS_BINARY_PATH)
            .arg("-e")
            .arg(file_path.clone())
            .output()
            .expect("Error running sops");
        assert!(output.status.success(), "sops didn't exit successfully");
        let json = &String::from_utf8_lossy(&output.stdout);
        let data: Value = serde_json::from_str(json).expect("Error parsing sops's JSON output");
        match data.into() {
            Value::Mapping(m) => {
                assert!(m.get(&Value::String("sops".to_owned())).is_some(),
                        "sops metadata branch not found");
                assert_encrypted!(&m, Value::String("foo".to_owned()));
                assert_encrypted!(&m, Value::String("bar".to_owned()));
            }
            _ => panic!("sops's JSON output is not an object"),
        }
    }

    #[test]
    fn encrypt_yaml_file() {
        let file_path = prepare_temp_file("test_encrypt.yaml",
                                          b"foo: 2
bar: baz");
        let output = Command::new(SOPS_BINARY_PATH)
            .arg("-e")
            .arg(file_path.clone())
            .output()
            .expect("Error running sops");
        assert!(output.status.success(), "sops didn't exit successfully");
        let json = &String::from_utf8_lossy(&output.stdout);
        let data: Value = serde_yaml::from_str(&json).expect("Error parsing sops's JSON output");
        match data.into() {
            Value::Mapping(m) => {
                assert!(m.get(&Value::String("sops".to_owned())).is_some(),
                        "sops metadata branch not found");
                assert_encrypted!(&m, Value::String("foo".to_owned()));
                assert_encrypted!(&m, Value::String("bar".to_owned()));
            }
            _ => panic!("sops's YAML output is not a mapping"),
        }
    }

    #[test]
    fn set_json_file_update() {
        let file_path = prepare_temp_file("test_set_update.json", r#"{"a": 2, "b": "ba"}"#.as_bytes());
        Command::new(SOPS_BINARY_PATH)
            .arg("-e")
            .arg("-i")
            .arg(file_path.clone())
            .output()
            .expect("Error running sops");
        let output = Command::new(SOPS_BINARY_PATH)
            .arg("--set")
            .arg(r#"["a"] {"aa": "aaa"}"#)
            .arg(file_path.clone())
            .output()
            .expect("Error running sops");
        println!("stdout: {}, stderr: {}",
                 String::from_utf8_lossy(&output.stdout),
                 String::from_utf8_lossy(&output.stderr));
        let mut s = String::new();
        File::open(file_path).unwrap().read_to_string(&mut s).unwrap();
        let data: Value = serde_json::from_str(&s).expect("Error parsing sops's JSON output");
        if let Value::Mapping(data) = data {
            let a = data.get(&Value::String("a".to_owned())).unwrap();
            if let &Value::Mapping(ref a) = a {
                assert_encrypted!(&a, Value::String("aa".to_owned()));
                return;
            }
        }
        panic!("Output JSON does not have the expected structure");
    }

    #[test]
    fn set_json_file_insert() {
        let file_path = prepare_temp_file("test_set_insert.json", r#"{"a": 2, "b": "ba"}"#.as_bytes());
        Command::new(SOPS_BINARY_PATH)
            .arg("-e")
            .arg("-i")
            .arg(file_path.clone())
            .output()
            .expect("Error running sops");
        let output = Command::new(SOPS_BINARY_PATH)
            .arg("--set")
            .arg(r#"["c"] {"cc": "ccc"}"#)
            .arg(file_path.clone())
            .output()
            .expect("Error running sops");
        println!("stdout: {}, stderr: {}",
                 String::from_utf8_lossy(&output.stdout),
                 String::from_utf8_lossy(&output.stderr));
        let mut s = String::new();
        File::open(file_path).unwrap().read_to_string(&mut s).unwrap();
        let data: Value = serde_json::from_str(&s).expect("Error parsing sops's JSON output");
        if let Value::Mapping(data) = data {
            let a = data.get(&Value::String("c".to_owned())).unwrap();
            if let &Value::Mapping(ref a) = a {
                assert_encrypted!(&a, Value::String("cc".to_owned()));
                return;
            }
        }
        panic!("Output JSON does not have the expected structure");
    }


    #[test]
    fn set_yaml_file_update() {
        let file_path = prepare_temp_file("test_set_update.yaml",
                                          r#"a: 2
b: ba"#
                                              .as_bytes());
        Command::new(SOPS_BINARY_PATH)
            .arg("-e")
            .arg("-i")
            .arg(file_path.clone())
            .output()
            .expect("Error running sops");
        let output = Command::new(SOPS_BINARY_PATH)
            .arg("--set")
            .arg(r#"["a"] {"aa": "aaa"}"#)
            .arg(file_path.clone())
            .output()
            .expect("Error running sops");
        println!("stdout: {}, stderr: {}",
                 String::from_utf8_lossy(&output.stdout),
                 String::from_utf8_lossy(&output.stderr));
        let mut s = String::new();
        File::open(file_path).unwrap().read_to_string(&mut s).unwrap();
        let data: Value = serde_yaml::from_str(&s).expect("Error parsing sops's JSON output");
        if let Value::Mapping(data) = data {
            let a = data.get(&Value::String("a".to_owned())).unwrap();
            if let &Value::Mapping(ref a) = a {
                assert_encrypted!(&a, Value::String("aa".to_owned()));
                return;
            }
        }
        panic!("Output JSON does not have the expected structure");
    }

    #[test]
    fn set_yaml_file_insert() {
        let file_path = prepare_temp_file("test_set_insert.yaml",
                                          r#"a: 2
b: ba"#
                                              .as_bytes());
        Command::new(SOPS_BINARY_PATH)
            .arg("-e")
            .arg("-i")
            .arg(file_path.clone())
            .output()
            .expect("Error running sops");
        let output = Command::new(SOPS_BINARY_PATH)
            .arg("--set")
            .arg(r#"["c"] {"cc": "ccc"}"#)
            .arg(file_path.clone())
            .output()
            .expect("Error running sops");
        println!("stdout: {}, stderr: {}",
                 String::from_utf8_lossy(&output.stdout),
                 String::from_utf8_lossy(&output.stderr));
        let mut s = String::new();
        File::open(file_path).unwrap().read_to_string(&mut s).unwrap();
        let data: Value = serde_yaml::from_str(&s).expect("Error parsing sops's JSON output");
        if let Value::Mapping(data) = data {
            let a = data.get(&Value::String("c".to_owned())).unwrap();
            if let &Value::Mapping(ref a) = a {
                assert_encrypted!(&a, Value::String("cc".to_owned()));
                return;
            }
        }
        panic!("Output YAML does not have the expected structure");
    }

    #[test]
    fn decrypt_file_no_mac() {
        let file_path = prepare_temp_file("test_decrypt_no_mac.yaml", include_bytes!("../res/no_mac.yaml"));
        assert!(!Command::new(SOPS_BINARY_PATH)
                    .arg("-d")
                    .arg(file_path.clone())
                    .output()
                    .expect("Error running sops")
                    .status
                    .success(),
                "SOPS allowed decrypting a file with no MAC without --ignore-mac");

        assert!(Command::new(SOPS_BINARY_PATH)
                    .arg("-d")
                    .arg("--ignore-mac")
                    .arg(file_path.clone())
                    .output()
                    .expect("Error running sops")
                    .status
                    .success(),
                "SOPS failed to decrypt a file with no MAC with --ignore-mac passed in");
    }

    #[test]
<<<<<<< HEAD
    fn encrypt_comments() {
        let file_contents = br#"
        lorem: ipsum
        # this-is-a-comment
        dolor: sit
        "#;
        let file_path = prepare_temp_file("test_encrypt_comments.yaml", file_contents);
        let output = Command::new(SOPS_BINARY_PATH)
                    .arg("-e")
                    .arg(file_path.clone())
                    .output()
                    .expect("Error running sops");
        assert!(output.status.success(), "SOPS didn't return successfully");
        assert!(!String::from_utf8_lossy(&output.stdout).contains("this-is-a-comment"), "Comment was not encrypted");
    }

    #[test]
    fn decrypt_comments() {
        let file_contents = br#"
        lorem: ENC[AES256_GCM,data:PhmSdTs=,iv:J5ugEWq6RfyNx+5zDXvcTdoQ18YYZkqesDED7LNzou4=,tag:0Qrom6J6aUnZMZzGz5XCxw==,type:str]
        #ENC[AES256_GCM,data:HiHCasVRzWUiFxKb3X/AcEeM,iv:bmNg+T91dqGk/CEtVH+FDC53osDCEPmWmJKpLyAU5OM=,tag:bTLDYxQSAfYDCBYccoUokQ==,type:comment]
        dolor: ENC[AES256_GCM,data:IgvT,iv:wtPNYbDTARFE810PH6ldOLzCDcAjkB/dzPsZjpgHcko=,tag:zwE8P+AwO1hrHkgF6pTbZw==,type:str]
        sops:
            kms: []
            lastmodified: '2017-08-16T03:41:16Z'
            mac: ENC[AES256_GCM,data:3ngUnY2hkK6pkDbCeAnOHsi/M6bLnGk1vkd+EeGyN/efqJZmwH0+9hUdACNnwHzofIR6NbtCGZal+cSCuTGD4eDuqNV+LbwV1/EaaVZj9RktTNXq3STSXxfzYGoHV3NOMtBhq6sYhF0U72nunreCymm3QzOTylAa2HlmRs54axM=,iv:EMXphsMa+ELK8XXX3MDfFJe3jFgXzwCSwjxNR5ah14k=,tag:gakwLdPvwyihj+FkTG/2kQ==,type:str]
            pgp:
            -   created_at: '2017-08-16T03:41:16Z'
                enc: |-
                    -----BEGIN PGP MESSAGE-----

                    wYwDEEVDpnzXnMABBAAlUcnNciv6rGJua/wmjVYBAHD95VT/M6cc8dg0bPR8XH5a
                    /GeM2RasBzX7ICuBijjesY9exsnrTkBK3/1XpAjygdiW5DciXmqRz/5nE4DLxH+w
                    nZvmnCmg8AdfPKxhr+eM+pKibiN4uEhsJggA9c2ACUQ/YMo4o04fLKZGXqGtT9Lg
                    AeRiZfM3ykiyHDbUQ3P9YAdL4fH44A3gpeHoGeBv4iBFFE7ge+XCby9rgN9Qa7NF
                    /Wahxm7U3RcwT6JSbNDHNCJtolEPeuCR5D2/Kc/2b30e6fLDnpbfSJXiRh4TbOG3
                    rAA=
                    =7P04
                    -----END PGP MESSAGE-----
                fp: 1022470DE3F0BC54BC6AB62DE05550BC07FB1A0A
            unencrypted_suffix: _unencrypted
            version: 2.0.9
        "#;
        let file_path = prepare_temp_file("test_decrypt_comments.yaml", file_contents);
        let output = Command::new(SOPS_BINARY_PATH)
                    .arg("-d")
                    .arg(file_path.clone())
                    .output()
                    .expect("Error running sops");
        assert!(output.status.success(), "SOPS didn't return successfully");
        assert!(String::from_utf8_lossy(&output.stdout).contains("this-is-a-comment"), "Comment was not decrypted");
    }

    #[test]
    fn decrypt_comments_unencrypted_comments() {
        let file_contents = br#"
        lorem: ENC[AES256_GCM,data:PhmSdTs=,iv:J5ugEWq6RfyNx+5zDXvcTdoQ18YYZkqesDED7LNzou4=,tag:0Qrom6J6aUnZMZzGz5XCxw==,type:str]
        # this-is-a-comment
        dolor: ENC[AES256_GCM,data:IgvT,iv:wtPNYbDTARFE810PH6ldOLzCDcAjkB/dzPsZjpgHcko=,tag:zwE8P+AwO1hrHkgF6pTbZw==,type:str]
        sops:
            kms: []
            lastmodified: '2017-08-16T03:41:16Z'
            mac: ENC[AES256_GCM,data:3ngUnY2hkK6pkDbCeAnOHsi/M6bLnGk1vkd+EeGyN/efqJZmwH0+9hUdACNnwHzofIR6NbtCGZal+cSCuTGD4eDuqNV+LbwV1/EaaVZj9RktTNXq3STSXxfzYGoHV3NOMtBhq6sYhF0U72nunreCymm3QzOTylAa2HlmRs54axM=,iv:EMXphsMa+ELK8XXX3MDfFJe3jFgXzwCSwjxNR5ah14k=,tag:gakwLdPvwyihj+FkTG/2kQ==,type:str]
            pgp:
            -   created_at: '2017-08-16T03:41:16Z'
                enc: |-
                    -----BEGIN PGP MESSAGE-----

                    wYwDEEVDpnzXnMABBAAlUcnNciv6rGJua/wmjVYBAHD95VT/M6cc8dg0bPR8XH5a
                    /GeM2RasBzX7ICuBijjesY9exsnrTkBK3/1XpAjygdiW5DciXmqRz/5nE4DLxH+w
                    nZvmnCmg8AdfPKxhr+eM+pKibiN4uEhsJggA9c2ACUQ/YMo4o04fLKZGXqGtT9Lg
                    AeRiZfM3ykiyHDbUQ3P9YAdL4fH44A3gpeHoGeBv4iBFFE7ge+XCby9rgN9Qa7NF
                    /Wahxm7U3RcwT6JSbNDHNCJtolEPeuCR5D2/Kc/2b30e6fLDnpbfSJXiRh4TbOG3
                    rAA=
                    =7P04
                    -----END PGP MESSAGE-----
                fp: 1022470DE3F0BC54BC6AB62DE05550BC07FB1A0A
            unencrypted_suffix: _unencrypted
            version: 2.0.9
        "#;
        let file_path = prepare_temp_file("test_decrypt_comments.yaml", file_contents);
        let output = Command::new(SOPS_BINARY_PATH)
                    .arg("-d")
                    .arg(file_path.clone())
                    .output()
                    .expect("Error running sops");
        assert!(output.status.success(), "SOPS didn't return successfully");
        assert!(String::from_utf8_lossy(&output.stdout).contains("this-is-a-comment"), "Comment was not decrypted");
=======
    fn roundtrip_shamir() {
        // The .sops.yaml file ensures this file is encrypted with two key groups, each with one GPG key
        let file_path = prepare_temp_file("test_roundtrip_keygroups.yaml", "a: secret".as_bytes());
        let output = Command::new(SOPS_BINARY_PATH)
            .arg("-i")
            .arg("-e")
            .arg(file_path.clone())
            .output()
            .expect("Error running sops");
        assert!(output.status.success(),
                "SOPS failed to encrypt a file with Shamir Secret Sharing");
        let output = Command::new(SOPS_BINARY_PATH)
            .arg("-d")
            .arg(file_path.clone())
            .output()
            .expect("Error running sops");
        assert!(output.status
                    .success(),
                "SOPS failed to decrypt a file with Shamir Secret Sharing");
        assert!(String::from_utf8_lossy(&output.stdout).contains("secret"));
    }

    #[test]
    fn roundtrip_shamir_missing_decryption_key() {
        // The .sops.yaml file ensures this file is encrypted with two key groups, each with one GPG key,
        // but we don't have one of the private keys
        let file_path = prepare_temp_file("test_roundtrip_keygroups_missing_decryption_key.yaml",
                                          "a: secret".as_bytes());
        let output = Command::new(SOPS_BINARY_PATH)
            .arg("-i")
            .arg("-e")
            .arg(file_path.clone())
            .output()
            .expect("Error running sops");
        assert!(output.status.success(),
                "SOPS failed to encrypt a file with Shamir Secret Sharing");
        let output = Command::new(SOPS_BINARY_PATH)
            .arg("-d")
            .arg(file_path.clone())
            .output()
            .expect("Error running sops");
        assert!(!output.status
                    .success(),
                "SOPS succeeded decrypting a file with a missing decrytion key");
    }

    #[test]
    fn test_decrypt_file_multiple_keys() {
        let file_path = prepare_temp_file("test_decrypt_file_multiple_keys.yaml",
                                          include_bytes!("../res/multiple_keys.yaml"));
        let output = Command::new(SOPS_BINARY_PATH)
            .arg("-d")
            .arg(file_path.clone())
            .output()
            .expect("Error running sops");
        assert!(output.status
                    .success(),
                "SOPS failed to decrypt a file that uses multiple keys");
>>>>>>> 54ef1c7a
    }
}<|MERGE_RESOLUTION|>--- conflicted
+++ resolved
@@ -250,7 +250,6 @@
     }
 
     #[test]
-<<<<<<< HEAD
     fn encrypt_comments() {
         let file_contents = br#"
         lorem: ipsum
@@ -339,7 +338,8 @@
                     .expect("Error running sops");
         assert!(output.status.success(), "SOPS didn't return successfully");
         assert!(String::from_utf8_lossy(&output.stdout).contains("this-is-a-comment"), "Comment was not decrypted");
-=======
+    }
+
     fn roundtrip_shamir() {
         // The .sops.yaml file ensures this file is encrypted with two key groups, each with one GPG key
         let file_path = prepare_temp_file("test_roundtrip_keygroups.yaml", "a: secret".as_bytes());
@@ -398,6 +398,5 @@
         assert!(output.status
                     .success(),
                 "SOPS failed to decrypt a file that uses multiple keys");
->>>>>>> 54ef1c7a
     }
 }